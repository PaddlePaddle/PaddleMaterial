--- conflicted
+++ resolved
@@ -114,39 +114,18 @@
         #############################################################
         # configure model
         #############################################################
-<<<<<<< HEAD
-        self.con_input_dim = dataset_infos.input_dims
-=======
         input_dims = dataset_infos.input_dims
         self.con_input_dim = copy.deepcopy(input_dims)
->>>>>>> 9729c4e6
         self.con_input_dim["X"] = input_dims["X"] - 8
         self.con_input_dim["y"] = 1024
         self.con_output_dim = dataset_infos.output_dims
 
         self.encoder = GraphTransformer_C(
             n_layers=cfg["encoder"]["num_layers"],
-<<<<<<< HEAD
-            input_dims=input_dims,
-            hidden_mlp_dims=cfg["encoder"]["hidden_mlp_dims"],
-            hidden_dims=cfg["encoder"]["hidden_dims"],
-            output_dims=output_dims,
-            act_fn_in=nn.ReLU(),
-            act_fn_out=nn.ReLU(),
-        )
-
-        self.decoder = GraphTransformer(
-            n_layers=cfg["decoder"]["num_layers"],
-            input_dims=input_dims,
-            hidden_mlp_dims=cfg["decoder"]["hidden_mlp_dims"],
-            hidden_dims=cfg["decoder"]["hidden_dims"],
-            output_dims=output_dims,
-=======
             input_dims=self.con_input_dim,
             hidden_mlp_dims=cfg["encoder"]["hidden_mlp_dims"],
             hidden_dims=cfg["encoder"]["hidden_dims"],
             output_dims=self.con_output_dim,
->>>>>>> 9729c4e6
             act_fn_in=nn.ReLU(),
             act_fn_out=nn.ReLU(),
         )

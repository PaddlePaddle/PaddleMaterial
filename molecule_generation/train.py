--- conflicted
+++ resolved
@@ -63,18 +63,10 @@
     logger.info(f"Set random seed to {seed}")
 
     # load dataloader from config
-<<<<<<< HEAD
     
     datamodule = CHnmr_dataset(config)
     
     
-    #train_data_cfg = config["Dataset"]["train"]
-    #train_loader = build_dataloader(train_data_cfg)
-    #val_data_cfg = config["Dataset"]["val"]
-    #val_loader = build_dataloader(val_data_cfg)
-    #test_data_cfg = config["Dataset"]["test"]
-    #test_loader = build_dataloader(test_data_cfg)
-=======
     train_data_cfg = config["Dataset"]["train"]
     train_loader = build_dataloader(train_data_cfg)
     val_data_cfg = config["Dataset"]["val"]
@@ -87,7 +79,6 @@
         print(type(batch))
         print(batch)
         break
->>>>>>> 0d8489fd
 
     # build datasetinfo
     dataset_infos = CHnmr_dataset.CHnmrinfos(datamodule=train_loader, cfg=config)

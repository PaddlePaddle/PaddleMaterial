--- conflicted
+++ resolved
@@ -30,11 +30,6 @@
 from ppmat.utils import logger
 from ppmat.utils import misc
 
-<<<<<<< HEAD
-if dist.get_world_size() > 1:
-    fleet.init(is_collective=True)
-=======
->>>>>>> 076528ac
 
 def read_independent_dataloader_config(config):
     """
@@ -75,6 +70,7 @@
 if __name__ == "__main__":
     if dist.get_world_size() > 1:
         fleet.init(is_collective=True)
+
     parser = argparse.ArgumentParser()
     parser.add_argument(
         "-c",
@@ -132,7 +128,7 @@
     model_cfg = config["Model"]
 
     # scaling dataset
-    if "transform" in config["Dataset"] and config['Global'].get("do_train", False) == True:
+    if "transform" in config["Dataset"] and config["Global"].get("do_train", False):
         dataset_trans_cfg = config["Dataset"].get("transform")
         if dataset_trans_cfg is not None:
             trans_func = dataset_trans_cfg.pop("__class_name__")
@@ -142,23 +138,17 @@
             trans_func = "no_scaling"
             trans_parms = {}
             logger.warning("No transform specified, using 'no_scaling' instead.")
-<<<<<<< HEAD
-        data_mean, data_std = eval(trans_func)(
-            train_loader, config['Global']['label_names'], **trans_parms
-=======
         # TODO: To temporarily use functional calling methods, transform should be
         # wrapped as a class and called using the build method
         data_mean, data_std = run_dataset_transform(
             trans_func, train_loader, config["Global"]["label_names"], **trans_parms
->>>>>>> 076528ac
         )
         logger.info(
             f"Target is {config['Global']['label_names']}, data mean is {data_mean}, "
             f"data std is {data_std}"
         )
-        model_cfg['__init_params__']['data_mean'] = data_mean
-        model_cfg['__init_params__']['data_std'] = data_std
-
+        model_cfg["__init_params__"]["data_mean"] = data_mean
+        model_cfg["__init_params__"]["data_std"] = data_std
 
     model = build_model(model_cfg)
 

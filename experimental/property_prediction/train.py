# Copyright (c) 2023 PaddlePaddle Authors. All Rights Reserved.

# Licensed under the Apache License, Version 2.0 (the "License");
# you may not use this file except in compliance with the License.
# You may obtain a copy of the License at

#     http://www.apache.org/licenses/LICENSE-2.0

# Unless required by applicable law or agreed to in writing, software
# distributed under the License is distributed on an "AS IS" BASIS,
# WITHOUT WARRANTIES OR CONDITIONS OF ANY KIND, either express or implied.
# See the License for the specific language governing permissions and
# limitations under the License.
import argparse
import datetime
import os
import os.path as osp
import sys

__dir__ = os.path.dirname(os.path.abspath(__file__))  # ruff: noqa
sys.path.insert(0, os.path.abspath(os.path.join(__dir__, "..")))  # ruff: noqa

import paddle.distributed as dist
import paddle.distributed.fleet as fleet
from omegaconf import OmegaConf

from ppmat.datasets import build_dataloader
from ppmat.datasets import set_signal_handlers
from ppmat.datasets.transform import *
from ppmat.metrics import build_metric
from ppmat.models import build_model
from ppmat.optimizer import build_optimizer
from ppmat.trainer.base_trainer import BaseTrainer
from ppmat.utils import logger
from ppmat.utils import misc

if dist.get_world_size() > 1:
    fleet.init(is_collective=True)


def read_independent_dataloader_config(config):
    """
    Args:
        config (dict): config dict
    """
    if config["Global"].get("do_train", True):
        train_data_cfg = config["Dataset"].get("train")
        assert (
            train_data_cfg is not None
        ), "train_data_cfg must be defined, when do_train is true"
        train_loader = build_dataloader(train_data_cfg)
    else:
        train_loader = None

    if config["Global"].get("do_eval", False) or config["Global"].get("do_train", True):
        val_data_cfg = config["Dataset"].get("val")
        if val_data_cfg is not None:
            val_loader = build_dataloader(val_data_cfg)
        else:
            logger.info("No validation dataset defined.")
            val_loader = None
    else:
        val_loader = None

    if config["Global"].get("do_test", False):
        test_data_cfg = config["Dataset"].get("test")
        assert (
            test_data_cfg is not None
        ), "test_data_cfg must be defined, when do_test is true"
        test_loader = build_dataloader(test_data_cfg)
    else:
        test_loader = None

    return train_loader, val_loader, test_loader


if __name__ == "__main__":
    if dist.get_world_size() > 1:
        fleet.init(is_collective=True)

    parser = argparse.ArgumentParser()
    parser.add_argument(
        "-c",
        "--config",
        type=str,
        default="./property_prediction/configs/comformer/comformer_mp2018_train_60k_e_form.yaml",
        help="Path to config file",
    )

    args, dynamic_args = parser.parse_known_args()

    # load config and merge with cli args
    config = OmegaConf.load(args.config)
    cli_config = OmegaConf.from_dotlist(dynamic_args)
    config = OmegaConf.merge(config, cli_config)

    # set random seed
    seed = config["Trainer"].get("seed", 42)
    misc.set_random_seed(seed)
    logger.info(f"Set random seed to {seed}")

    # add timestamp to output_dir
    timestamp = datetime.datetime.now().strftime("%Y%m%d_%H%M%S")
    base_output_dir = config["Trainer"]["output_dir"]
    config["Trainer"]["output_dir"] = f"{base_output_dir}_t_{timestamp}_s_{seed}"

    # save config to output_dir, only rank 0 process will do this
    if dist.get_rank() == 0:
        os.makedirs(config["Trainer"]["output_dir"], exist_ok=True)
        config_name = os.path.basename(args.config)
        OmegaConf.save(config, osp.join(config["Trainer"]["output_dir"], config_name))
    # convert to dict
    config = OmegaConf.to_container(config, resolve=True)

    # init logger
    logger_path = osp.join(config["Trainer"]["output_dir"], "run.log")
    logger.init_logger(log_file=logger_path)
    logger.info(f"Logger saved to {logger_path}")

    # build dataloader from config
    set_signal_handlers()
    if config["Dataset"].get("split_dataset_ratio") is not None:
        # Split the dataset into train/val/test and build corresponding dataloaders
        loader = build_dataloader(config["Dataset"])
        train_loader = loader.get("train", None)
        val_loader = loader.get("val", None)
        test_loader = loader.get("test", None)
    else:
        # Use pre-split (independent) train/val/test datasets and build dataloaders
<<<<<<< HEAD
        train_loader, val_loader, test_loader = read_independent_dataloader_config(config)

    # build model from config
    model_cfg = config["Model"]
=======
        train_loader, val_loader, test_loader = read_independent_dataloader_config(
            config
        )
>>>>>>> 45e68d22

    # scaling dataset
    if "transform" in config["Dataset"] and config['Global'].get("do_train", False) == True:
        dataset_trans_cfg = config["Dataset"].get("transform")
        if dataset_trans_cfg is not None:
            trans_func = dataset_trans_cfg.pop("__class_name__")
            trans_parms = dataset_trans_cfg.pop("__init_params__")
            logger.info(f"Using transform function: {trans_func}")
        else:
            trans_func = "no_scaling"
            trans_parms = {}
            logger.warning("No transform specified, using 'no_scaling' instead.")
<<<<<<< HEAD
        data_mean, data_std = eval(trans_func)(train_loader, config['Global']['label_names'], **trans_parms)
        logger.info(f"Target is {config['Global']['label_names']}, data mean is {data_mean}, data std is {data_std}")
        
        model_cfg['__init_params__']['data_mean'] = data_mean
        model_cfg['__init_params__']['data_std'] = data_std

=======
        data_mean, data_std = eval(trans_func)(
            train_loader, config["Global"]["label_names"], **trans_parms
        )
        logger.info(
            f"Target is {config['Global']['label_names']}, data mean is {data_mean}, data std is {data_std}"
        )

        # build model from config
        model_cfg = config["Model"]
        model_cfg["__init_params__"]["data_mean"] = data_mean
        model_cfg["__init_params__"]["data_std"] = data_std
    else:
        model_cfg = config["Model"]
>>>>>>> 45e68d22

    model = build_model(model_cfg)

    # build optimizer and learning rate scheduler from config
    if config.get("Optimizer") is not None and config["Global"].get("do_train", True):
        assert (
            train_loader is not None
        ), "train_loader must be defined when optimizer is defined."
        assert (
            config["Trainer"].get("max_epochs") is not None
        ), "max_epochs must be defined when optimizer is defined."
        optimizer, lr_scheduler = build_optimizer(
            config["Optimizer"],
            model,
            config["Trainer"]["max_epochs"],
            len(train_loader),
        )
    else:
        optimizer, lr_scheduler = None, None

    # build metric from config
    metric_cfg = config.get("Metric")
    if metric_cfg is not None:
        metric_func = build_metric(metric_cfg)
    else:
        metric_func = None

    # # initialize trainer
    trainer = BaseTrainer(
        config["Trainer"],
        model,
        train_dataloader=train_loader,
        val_dataloader=val_loader,
        optimizer=optimizer,
        lr_scheduler=lr_scheduler,
        compute_metric_func_dict=metric_func,
    )

    if config["Global"].get("do_train", True):
        trainer.train()
    if config["Global"].get("do_eval", False):
        logger.info("Evaluating on validation set")
        time_info, loss_info, metric_info = trainer.eval(val_loader)
    if config["Global"].get("do_test", False):
        logger.info("Evaluating on test set")
        time_info, loss_info, metric_info = trainer.eval(test_loader)<|MERGE_RESOLUTION|>--- conflicted
+++ resolved
@@ -127,16 +127,12 @@
         test_loader = loader.get("test", None)
     else:
         # Use pre-split (independent) train/val/test datasets and build dataloaders
-<<<<<<< HEAD
-        train_loader, val_loader, test_loader = read_independent_dataloader_config(config)
+        train_loader, val_loader, test_loader = read_independent_dataloader_config(
+            config
+        )
 
     # build model from config
     model_cfg = config["Model"]
-=======
-        train_loader, val_loader, test_loader = read_independent_dataloader_config(
-            config
-        )
->>>>>>> 45e68d22
 
     # scaling dataset
     if "transform" in config["Dataset"] and config['Global'].get("do_train", False) == True:
@@ -149,28 +145,15 @@
             trans_func = "no_scaling"
             trans_parms = {}
             logger.warning("No transform specified, using 'no_scaling' instead.")
-<<<<<<< HEAD
-        data_mean, data_std = eval(trans_func)(train_loader, config['Global']['label_names'], **trans_parms)
-        logger.info(f"Target is {config['Global']['label_names']}, data mean is {data_mean}, data std is {data_std}")
-        
+        data_mean, data_std = eval(trans_func)(
+            train_loader, config['Global']['label_names'], **trans_parms
+        )
+        logger.info(
+            f"Target is {config['Global']['label_names']}, data mean is {data_mean}, data std is {data_std}"
+        )
         model_cfg['__init_params__']['data_mean'] = data_mean
         model_cfg['__init_params__']['data_std'] = data_std
 
-=======
-        data_mean, data_std = eval(trans_func)(
-            train_loader, config["Global"]["label_names"], **trans_parms
-        )
-        logger.info(
-            f"Target is {config['Global']['label_names']}, data mean is {data_mean}, data std is {data_std}"
-        )
-
-        # build model from config
-        model_cfg = config["Model"]
-        model_cfg["__init_params__"]["data_mean"] = data_mean
-        model_cfg["__init_params__"]["data_std"] = data_std
-    else:
-        model_cfg = config["Model"]
->>>>>>> 45e68d22
 
     model = build_model(model_cfg)
 

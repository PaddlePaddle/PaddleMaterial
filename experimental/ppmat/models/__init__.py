--- conflicted
+++ resolved
@@ -26,15 +26,12 @@
 from ppmat.models.common.graph_converter import CrystalNN
 from ppmat.models.common.graph_converter import FindPointsInSpheres
 from ppmat.models.diffcsp.diffcsp import DiffCSP
-<<<<<<< HEAD
 from ppmat.models.infgcn.infgcn import InfGCN
-=======
 from ppmat.models.dimenetpp.dimenetpp import DimeNetPlusPlus
 from ppmat.models.mattergen.mattergen import MatterGen
 from ppmat.models.mattergen.mattergen import MatterGenWithCondition
 from ppmat.models.mattersim.m3gnet import M3GNet
 from ppmat.models.mattersim.m3gnet_graph_converter import M3GNetGraphConvertor
->>>>>>> a27f42f3
 from ppmat.models.megnet.megnet import MEGNetPlus
 from ppmat.utils import download
 from ppmat.utils import logger
@@ -46,9 +43,7 @@
     "DiffCSP",
     "FindPointsInSpheres",
     "MEGNetPlus",
-<<<<<<< HEAD
     "InfGCN",
-=======
     "MatterGen",
     "MatterGenWithCondition",
     "DimeNetPlusPlus",
@@ -57,7 +52,6 @@
     "CHGNet",
     "M3GNetGraphConvertor",
     "M3GNet",
->>>>>>> a27f42f3
 ]
 
 MODEL_REGISTRY = {

--- conflicted
+++ resolved
@@ -30,25 +30,19 @@
 from ppmat.datasets.mp20_dataset import MP20Dataset
 from ppmat.datasets.mp20_dataset import MP20MatterGenDataset
 from ppmat.datasets.mp2018_dataset import MP2018Dataset
-<<<<<<< HEAD
 from ppmat.datasets.mp2024_dataset import MP2024Dataset
-=======
 from ppmat.datasets.mptrj_dataset import MPTrjDataset
 from ppmat.datasets.num_atom_crystal_dataset import NumAtomsCrystalDataset
->>>>>>> f3dbb66c
 from ppmat.datasets.transform import build_transforms
 from ppmat.utils import logger
 
 __all__ = [
     "MP20Dataset",
-<<<<<<< HEAD
     "MP2018Dataset",
     "MP2024Dataset",
-=======
     "MP20MatterGenDataset",
     "AlexMP20MatterGenDataset",
     "NumAtomsCrystalDataset",
->>>>>>> f3dbb66c
     "set_signal_handlers",
     "MPTrjDataset",
 ]
